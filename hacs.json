--- conflicted
+++ resolved
@@ -1,15 +1,7 @@
 {
-<<<<<<< HEAD
-    "name": "DeLonghi BLE.",
-    "render_readme": true,
-    "homeassistant": "2023.1.1",
-    "hide_default_branch": true,
-    "filename": "DelonghiPrimadonna.js"
-=======
   "name": "DeLonghi BLE",
   "render_readme": true,
   "homeassistant": "2023.1.1",
   "hide_default_branch": true,
   "filename": "DelonghiPrimadonna.js"
->>>>>>> 55203de4
 }