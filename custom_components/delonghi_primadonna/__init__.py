--- conflicted
+++ resolved
@@ -10,16 +10,12 @@
 from .const import DOMAIN
 from .device import DelongiPrimadonna
 
-<<<<<<< HEAD
 PLATFORMS: list[str] = [Platform.BUTTON,
                         Platform.SENSOR,
                         Platform.SELECT,
                         Platform.SWITCH,
                         Platform.DEVICE_TRACKER]
-=======
-PLATFORMS: list[str] = [Platform.SWITCH, Platform.BUTTON,
-                        Platform.DEVICE_TRACKER, Platform.SENSOR]
->>>>>>> bd397753
+
 
 _LOGGER = logging.getLogger(__name__)
 
