"""Delongi primadonna device description"""
import asyncio
import copy
import enum
import logging
import uuid
from binascii import hexlify
from enum import IntFlag

from bleak import BleakClient
from bleak.exc import BleakDBusError, BleakError
from homeassistant.components import bluetooth
from homeassistant.const import CONF_MAC, CONF_NAME
from homeassistant.core import HomeAssistant
from homeassistant.helpers import device_registry as dr

from .const import (AMERICANO_OFF, AMERICANO_ON, BASE_COMMAND,
                    BYTES_AUTOPOWEROFF_COMMAND, BYTES_POWER,
                    BYTES_SWITCH_COMMAND, BYTES_WATER_HARDNESS_COMMAND,
                    BYTES_WATER_TEMPERATURE_COMMAND, COFFE_OFF, COFFE_ON,
                    COFFEE_GROUNDS_CONTAINER_DETACHED,
                    COFFEE_GROUNDS_CONTAINER_FULL, CONTROLL_CHARACTERISTIC,
                    DEBUG, DEVICE_READY, DEVICE_TURNOFF, DOMAIN, DOPPIO_OFF,
                    DOPPIO_ON, ESPRESSO2_OFF, ESPRESSO2_ON, ESPRESSO_OFF,
                    ESPRESSO_ON, HOTWATER_OFF, HOTWATER_ON, LONG_OFF, LONG_ON,
                    NAME_CHARACTERISTIC, START_COFFEE, STEAM_OFF, STEAM_ON,
                    WATER_SHORTAGE, WATER_TANK_DETACHED)

_LOGGER = logging.getLogger(__name__)


class BeverageEntityFeature(IntFlag):
    """Supported features of the beverage entity"""

    MAKE_BEVERAGE = 1
    SET_TEMPERATURE = 2
    SET_INTENCE = 4


class AvailableBeverage(enum.StrEnum):
    """Coffee machine available beverages"""

    NONE = 'none'
    STEAM = 'steam'
    LONG = 'long'
    COFFEE = 'coffee'
    DOPIO = 'dopio'
    HOTWATER = 'hot_water'
    ESPRESSO = 'espresso'
    AMERICANO = 'americano'
    ESPRESSO2 = 'espresso2'


NOZZLE_STATE = {
    -1: 'UNKNOWN',
    0: 'DETACHED',
    1: 'STEAM',
    2: 'MILK_FROTHER',  # May also be Detached
                        # It shows detached, as the water
                        # is not flowing out
                        # from the nozzle directly, like
                        # the STEAM/HOT WATER nozzle does.
    4: 'MILK_FROTHER_CLEANING',  # It shows attached,
                                 # as the state similar to the STEAM/HOT
                                 # WATER nozzle, water flows
                                 # directly out the nozzle.
}

# Skipable maintanence states
SERVICE_STATE = {0: 'OK', 4: 'DESCALING'}

DEVICE_STATUS = {
    3: 'COOKING',
    4: 'NOZZLE_DETACHED',
    5: 'OK',
    13: 'COFFEE_GROUNDS_CONTAINER_DETACHED',
    21: 'WATER_TANK_DETACHED',
}


class NotificationType(enum.StrEnum):
    """Coffee machine notification types"""

    STATUS = 'status'
    PROCESS = 'process'


class BeverageCommand:
    """Coffee machine beverage commands"""

    def __init__(self, on, off):
        self.on = on
        self.off = off


class BeverageNotify:
    """Coffee machine beverage notifications"""

    def __init__(self, kind, description):
        self.kind = str(kind)
        self.description = str(description)


class DeviceSwitches:
    """All binary switches for the device"""

    def __init__(self):
        self.sounds = False
        self.energy_save = False
        self.cup_light = False
        self.filter = False
        self.is_on = False


BEVERAGE_COMMANDS = {
    AvailableBeverage.NONE: BeverageCommand(DEBUG, DEBUG),
    AvailableBeverage.STEAM: BeverageCommand(STEAM_ON, STEAM_OFF),
    AvailableBeverage.LONG: BeverageCommand(LONG_ON, LONG_OFF),
    AvailableBeverage.COFFEE: BeverageCommand(COFFE_ON, COFFE_OFF),
    AvailableBeverage.DOPIO: BeverageCommand(DOPPIO_ON, DOPPIO_OFF),
    AvailableBeverage.HOTWATER: BeverageCommand(HOTWATER_ON, HOTWATER_OFF),
    AvailableBeverage.ESPRESSO: BeverageCommand(ESPRESSO_ON, ESPRESSO_OFF),
    AvailableBeverage.AMERICANO: BeverageCommand(AMERICANO_ON, AMERICANO_OFF),
    AvailableBeverage.ESPRESSO2: BeverageCommand(ESPRESSO2_ON, ESPRESSO2_OFF),
}

DEVICE_NOTIFICATION = {
    str(bytearray(DEVICE_READY)): BeverageNotify(
        NotificationType.STATUS, 'DeviceOK'
    ),
    str(bytearray(DEVICE_TURNOFF)): BeverageNotify(
        NotificationType.STATUS, 'DeviceOFF'
    ),
    str(bytearray(WATER_TANK_DETACHED)): BeverageNotify(
        NotificationType.STATUS, 'NoWaterTank'
    ),
    str(bytearray(WATER_SHORTAGE)): BeverageNotify(
        NotificationType.STATUS, 'NoWater'
    ),
    str(bytearray(COFFEE_GROUNDS_CONTAINER_DETACHED)): BeverageNotify(
        NotificationType.STATUS, 'NoGroundsContainer'
    ),
    str(bytearray(COFFEE_GROUNDS_CONTAINER_FULL)): BeverageNotify(
        NotificationType.STATUS, 'GroundsContainerFull'
    ),
    str(bytearray(START_COFFEE)): BeverageNotify(
        NotificationType.STATUS, 'START_COFFEE'
    ),
}


class DelonghiDeviceEntity:
    """Entity class for the Delonghi devices"""

    _attr_has_entity_name = True

    def __init__(self, delongh_device, hass: HomeAssistant):
        """Init entity with the device"""
        self._attr_unique_id = (
            f'{delongh_device.mac}_'
            f'{self.__class__.__name__}'
        )
        self.device: DelongiPrimadonna = delongh_device
        self.hass = hass

    @property
    def device_info(self):
        """Shared device info information"""
        return {
            'identifiers': {(DOMAIN, self.device.mac)},
            'connections': {(dr.CONNECTION_NETWORK_MAC, self.device.mac)},
            'name': self.device.name,
            'manufacturer': 'Delongi',
            'model': self.device.model,
        }


def sign_request(message):
    """Request signer"""
    deviser = 0x1D0F
    for item in message[: len(message) - 2]:
        i3 = (((deviser << 8) | (deviser >> 8)) & 0x0000FFFF) ^ (item & 0xFFFF)
        i4 = i3 ^ ((i3 & 0xFF) >> 4)
        i5 = i4 ^ ((i4 << 12) & 0x0000FFFF)
        deviser = i5 ^ (((i5 & 0xFF) << 5) & 0x0000FFFF)
    signature = list((deviser & 0x0000FFFF).to_bytes(2, byteorder='big'))
    message[len(message) - 2] = signature[0]
    message[len(message) - 1] = signature[1]
    return message


class DelongiPrimadonna:
    """Delongi Primadonna class"""

    def __init__(self, config: dict, hass: HomeAssistant) -> None:
        """Initialize device"""
        self._device_status = None
        self._client = None
        self._hass = hass
        self._device = None
        self._connecting = False
        self.mac = config.get(CONF_MAC)
        self.name = config.get(CONF_NAME)
        self.hostname = ''
        self.model = 'Prima Donna'
        self.friendly_name = ''
        self.cooking = AvailableBeverage.NONE
        self.connected = False
        self.notify = False
        self.steam_nozzle = NOZZLE_STATE[-1]
        self.service = 0
        self.status = DEVICE_STATUS[5]
        self.switches = DeviceSwitches()
        self._lock = asyncio.Lock()

    async def disconnect(self):
        """Disconnect from the device."""
        _LOGGER.info("Disconnect from %s", self.mac)
        async with self._lock:
<<<<<<< HEAD
            if (
                (self._client is not None) and
                self._client.is_connected
               ):
                await self._client.disconnect()
=======
            client = self._client
            if client is not None and client.is_connected:
                try:
                    await asyncio.wait_for(client.disconnect(), timeout=5)
                except (
                    asyncio.TimeoutError,
                    Exception,
                ) as error:  # noqa: BLE001
                    _LOGGER.warning("Forced disconnect [%s]: %s", type(error).__name__, error)
                finally:
                    self._client = None
                    self.connected = False
            else:
                self._client = None
                self.connected = False
>>>>>>> 1ed8fd68

    async def _connect(self, retries=3):
        """Connect to the device."""
        self._connecting = True
        last_error = None
        for attempt in range(retries):
            try:
                if self._client is None or not self._client.is_connected:
                    self._device = bluetooth.async_ble_device_from_address(
                        self._hass, self.mac, connectable=True
                    )
                    if not self._device:
                        raise BleakError(
                            (
                                f"A device with address {self.mac}"
                                " could not be found."
                            )
                        )
                    self._client = BleakClient(self._device)
                    _LOGGER.info(
                        "Connect to %s (attempt %d)",
                        self.mac,
                        attempt + 1,
                    )
                    await asyncio.wait_for(
                        self._client.connect(),
                        timeout=10,
                    )
                    await asyncio.wait_for(
                        self._client.get_services(),
                        timeout=10,
                    )
                    await asyncio.wait_for(
                        self._client.start_notify(
                            uuid.UUID(CONTROLL_CHARACTERISTIC),
                            self._handle_data,
                        ),
                        timeout=10,
                    )
                self._connecting = False
                return
            except Exception as error:
                _LOGGER.warning(
                    "BLE connect error: %s (type: %s, attempt %d)",
                    error,
                    type(error).__name__,
                    attempt + 1,
                )
                if self._client is not None:
                    try:
                        await asyncio.wait_for(
                            self._client.disconnect(), timeout=5
                        )
                    except Exception:  # noqa: BLE001
                        pass
                self._client = None
                last_error = error
                await asyncio.sleep(2)
        self._connecting = False
        raise last_error

    def _make_switch_command(self):
        """Make hex command"""
        base_command = list(BASE_COMMAND)
        base_command[3] = '1' if self.switches.energy_save else '0'
        base_command[4] = '1' if self.switches.cup_light else '0'
        base_command[5] = '1' if self.switches.sounds else '0'
        hex_command = BYTES_SWITCH_COMMAND.copy()
        hex_command[9] = int(''.join(base_command), 2)
        return hex_command

    async def _event_trigger(self, value):
        """
        Trigger event
        :param value: event value
        """
        event_data = {'data': str(hexlify(value, ' '))}

        notification_message = (
            str(hexlify(value, ' '))
            .replace(' ', ', 0x')
            .replace("b'", '[0x')
            .replace("'", ']')
        )

        if str(bytearray(value)) in DEVICE_NOTIFICATION:
            notification_message = DEVICE_NOTIFICATION.get(
                str(bytearray(value))
            ).description
            event_data.setdefault(
                'type', DEVICE_NOTIFICATION.get(str(bytearray(value))).kind
            )
            event_data.setdefault(
                'description',
                DEVICE_NOTIFICATION.get(str(bytearray(value))).description,
            )
        self._hass.bus.async_fire(f'{DOMAIN}_event', event_data)

        if self.notify:
            await self._hass.services.async_call(
                'persistent_notification',
                'create',
                {
                    'message': notification_message,
                    'title': f'{self.name} {self.mac}',
                    'notification_id': f'{self.mac}_err_{uuid.uuid4()}',
                },
            )
        _LOGGER.info('Event triggered: %s', event_data)

    async def _handle_data(self, sender, value):
        if len(value) > 9:
            self.switches.is_on = value[9] > 0
        if len(value) > 4:
            self.steam_nozzle = NOZZLE_STATE.get(value[4], value[4])
        if len(value) > 7:
            self.service = value[7]
        if len(value) > 5:
            self.status = DEVICE_STATUS.get(value[5], DEVICE_STATUS.get(5))
        if self._device_status != hexlify(value, ' '):
            _LOGGER.info('Received data: %s from %s', hexlify(value, ' '), sender)  # noqa: E501
            await self._event_trigger(value)
        self._device_status = hexlify(value, ' ')

    async def power_on(self) -> None:
        """Turn the device on."""
        await self.send_command(BYTES_POWER)

    async def cup_light_on(self) -> None:
        """Turn the cup light on."""
        self.switches.cup_light = True
        await self.send_command(self._make_switch_command())

    async def cup_light_off(self) -> None:
        """Turn the cup light off."""
        self.switches.cup_light = False
        await self.send_command(self._make_switch_command())

    async def energy_save_on(self):
        """Enable energy save mode"""
        self.switches.energy_save = True
        await self.send_command(self._make_switch_command())

    async def energy_save_off(self):
        """Enable energy save mode"""
        self.switches.energy_save = False
        await self.send_command(self._make_switch_command())

    async def sound_alarm_on(self):
        """Enable sound alarm"""
        self.switches.sounds = True
        await self.send_command(self._make_switch_command())

    async def sound_alarm_off(self):
        """Disable sound alarm"""
        self.switches.sounds = False
        await self.send_command(self._make_switch_command())

    async def beverage_start(self, beverage: AvailableBeverage) -> None:
        """Start beverage"""
        await self.send_command(BEVERAGE_COMMANDS.get(beverage).on)

    async def beverage_cancel(self) -> None:
        """Cancel beverage"""
        if self.cooking != AvailableBeverage.NONE:
            await self.send_command(BEVERAGE_COMMANDS.get(self.cooking).off)

    async def debug(self):
        """Send command which causes status reply"""
        await self.send_command(DEBUG)

    async def get_device_name(self):
        """
        Get device name
        :return: device name
        """
        async with self._lock:
            try:
                await self._connect()
                self.hostname = bytes(
                    await self._client.read_gatt_char(
                        uuid.UUID(NAME_CHARACTERISTIC)
                    )
                ).decode('utf-8')
                await self._client.write_gatt_char(
                    uuid.UUID(CONTROLL_CHARACTERISTIC), bytearray(DEBUG)
                )
                self.connected = True
            except BleakDBusError as error:
                self.connected = False
                _LOGGER.warning('BleakDBusError: %s', error)
            except BleakError as error:
                self.connected = False
                _LOGGER.warning('BleakError: %s', error)
            except asyncio.exceptions.TimeoutError as error:
                self.connected = False
                _LOGGER.info('TimeoutError: %s at device connection', error)
            except asyncio.exceptions.CancelledError as error:
                self.connected = False
                _LOGGER.warning('CancelledError: %s', error)

    async def select_profile(self, profile_id) -> None:
        """select a profile."""
        message = [0x0D, 0x06, 0xA9, 0xF0, profile_id, 0xD7, 0xC0]
        await self.send_command(message)

    async def set_auto_power_off(self, power_off_interval) -> None:
        """Set auto power off time."""
        message = copy.deepcopy(BYTES_AUTOPOWEROFF_COMMAND)
        message[9] = power_off_interval
        await self.send_command(message)

    async def set_water_hardness(self, hardness_level) -> None:
        """Set water hardness"""
        message = copy.deepcopy(BYTES_WATER_HARDNESS_COMMAND)
        message[9] = hardness_level
        await self.send_command(message)

    async def set_water_temperature(self, temperature_level) -> None:
        """Set water temperature"""
        message = copy.deepcopy(BYTES_WATER_TEMPERATURE_COMMAND)
        message[9] = temperature_level
        await self.send_command(message)

    async def common_command(self, command: str) -> None:
        """Send custom BLE command"""
        message = [int(x, 16) for x in command.split(' ')]
        await self.send_command(message)

    async def send_command(self, message, retries=3):
        async with self._lock:
            message_to_send = copy.deepcopy(message)
            for attempt in range(retries):
                try:
                    await self._connect()
                    sign_request(message_to_send)
                    _LOGGER.info(
                        'Send command: %s',
                        hexlify(bytearray(message_to_send), " ")
                    )
                    await self._client.write_gatt_char(
                        CONTROLL_CHARACTERISTIC, bytearray(message_to_send)
                    )
                    return
                except BleakError as error:
                    self.connected = False
                    self._client = None
                    _LOGGER.warning(
                        'BleakError: %s (attempt %d)',
                        error,
                        attempt + 1
                    )
                    await asyncio.sleep(2)
            _LOGGER.error('Failed to send command after %d attempts', retries)<|MERGE_RESOLUTION|>--- conflicted
+++ resolved
@@ -217,13 +217,6 @@
         """Disconnect from the device."""
         _LOGGER.info("Disconnect from %s", self.mac)
         async with self._lock:
-<<<<<<< HEAD
-            if (
-                (self._client is not None) and
-                self._client.is_connected
-               ):
-                await self._client.disconnect()
-=======
             client = self._client
             if client is not None and client.is_connected:
                 try:
@@ -232,14 +225,17 @@
                     asyncio.TimeoutError,
                     Exception,
                 ) as error:  # noqa: BLE001
-                    _LOGGER.warning("Forced disconnect [%s]: %s", type(error).__name__, error)
+                    _LOGGER.warning(
+                        "Forced disconnect [%s]: %s",
+                        type(error).__name__,
+                        error
+                    )
                 finally:
                     self._client = None
                     self.connected = False
             else:
                 self._client = None
                 self.connected = False
->>>>>>> 1ed8fd68
 
     async def _connect(self, retries=3):
         """Connect to the device."""
