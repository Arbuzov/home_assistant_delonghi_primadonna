import logging

from homeassistant.components.text import TextEntity
from homeassistant.config_entries import ConfigEntry
from homeassistant.core import HomeAssistant
from homeassistant.helpers.entity_platform import AddEntitiesCallback

from .const import DOMAIN
from .device import DelonghiDeviceEntity, DelongiPrimadonna

_LOGGER = logging.getLogger(__name__)


async def async_setup_entry(
    hass: HomeAssistant,
    entry: ConfigEntry,
    async_add_entities: AddEntitiesCallback
):
    delongh_device: DelongiPrimadonna = hass.data[DOMAIN][entry.unique_id]
    async_add_entities([DebugInput(delongh_device, hass)])
    return True


class DebugInput(DelonghiDeviceEntity, TextEntity):
    """Implementation debug input."""

    async def async_set_value(self, value: str) -> None:
        await self.device.send_command(value)

    @property
    def available(self) -> bool:
<<<<<<< HEAD
        return self.device.notify

=======
        return device.notify

>>>>>>> 6aea119e
<|MERGE_RESOLUTION|>--- conflicted
+++ resolved
@@ -1,38 +1,32 @@
-import logging
-
-from homeassistant.components.text import TextEntity
-from homeassistant.config_entries import ConfigEntry
-from homeassistant.core import HomeAssistant
-from homeassistant.helpers.entity_platform import AddEntitiesCallback
-
-from .const import DOMAIN
-from .device import DelonghiDeviceEntity, DelongiPrimadonna
-
-_LOGGER = logging.getLogger(__name__)
-
-
-async def async_setup_entry(
-    hass: HomeAssistant,
-    entry: ConfigEntry,
-    async_add_entities: AddEntitiesCallback
-):
-    delongh_device: DelongiPrimadonna = hass.data[DOMAIN][entry.unique_id]
-    async_add_entities([DebugInput(delongh_device, hass)])
-    return True
-
-
-class DebugInput(DelonghiDeviceEntity, TextEntity):
-    """Implementation debug input."""
-
-    async def async_set_value(self, value: str) -> None:
-        await self.device.send_command(value)
-
-    @property
-    def available(self) -> bool:
-<<<<<<< HEAD
-        return self.device.notify
-
-=======
-        return device.notify
-
->>>>>>> 6aea119e
+import logging
+
+from homeassistant.components.text import TextEntity
+from homeassistant.config_entries import ConfigEntry
+from homeassistant.core import HomeAssistant
+from homeassistant.helpers.entity_platform import AddEntitiesCallback
+
+from .const import DOMAIN
+from .device import DelonghiDeviceEntity, DelongiPrimadonna
+
+_LOGGER = logging.getLogger(__name__)
+
+
+async def async_setup_entry(
+    hass: HomeAssistant,
+    entry: ConfigEntry,
+    async_add_entities: AddEntitiesCallback
+):
+    delongh_device: DelongiPrimadonna = hass.data[DOMAIN][entry.unique_id]
+    async_add_entities([DebugInput(delongh_device, hass)])
+    return True
+
+
+class DebugInput(DelonghiDeviceEntity, TextEntity):
+    """Implementation debug input."""
+
+    async def async_set_value(self, value: str) -> None:
+        await self.device.send_command(value)
+
+    @property
+    def available(self) -> bool:
+        return self.device.notify