"""_summary_
Returns:
    _type_: _description_
"""
import logging

from homeassistant.components.device_tracker.config_entry import ScannerEntity
from homeassistant.config_entries import ConfigEntry
from homeassistant.core import HomeAssistant
from homeassistant.helpers.entity_platform import AddEntitiesCallback

from .const import DOMAIN
from .device import DelonghiDeviceEntity

_LOGGER = logging.getLogger(__name__)


async def async_setup_entry(
    hass: HomeAssistant,
    entry: ConfigEntry,
    async_add_entities: AddEntitiesCallback
):
    delongh_device = hass.data[DOMAIN][entry.unique_id]
    async_add_entities([DelongiPrimadonnaDeviceTracker(delongh_device, hass)])
    return True


class DelongiPrimadonnaDeviceTracker(DelonghiDeviceEntity, ScannerEntity):

<<<<<<< HEAD
    _attr_name = None
=======
  _attr_name = None
>>>>>>> d9f472db

    @property
    def icon(self) -> str:
        """Return the icon of the device."""
        if self.device.is_on:
            return 'mdi:coffee-maker-check'
        if self.device.connected:
            return 'mdi:coffee-maker-check-outline'
        return 'mdi:coffee-maker-outline'

    @property
    def mac_address(self) -> str:
        """Return the mac address of the device."""
        return self.device.mac

    @property
    def hostname(self) -> str:
        """Return the hostname of the device."""
        return self.device.hostname

    @property
    def source_type(self) -> str:
        """Return the source type, eg gps or router, of the device."""
        return 'router'

    @property
    def is_connected(self) -> bool:
        """Return true if the device is connected to the network."""
        return self.device.connected

    async def async_update(self):
        """Updates the device status"""
        self.hass.async_create_task(self.device.get_device_name())<|MERGE_RESOLUTION|>--- conflicted
+++ resolved
@@ -26,12 +26,7 @@
 
 
 class DelongiPrimadonnaDeviceTracker(DelonghiDeviceEntity, ScannerEntity):
-
-<<<<<<< HEAD
     _attr_name = None
-=======
-  _attr_name = None
->>>>>>> d9f472db
 
     @property
     def icon(self) -> str:
